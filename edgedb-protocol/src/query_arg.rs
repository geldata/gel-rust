--- conflicted
+++ resolved
@@ -224,25 +224,7 @@
             (Uuid(_), BaseScalar(d)) if d.id == codec::STD_UUID => Ok(()),
             (Enum(val), Enumeration(EnumerationTypeDescriptor { members, .. })) => {
                 let val = val.deref();
-<<<<<<< HEAD
                 check_enum(val, members)
-=======
-                if members.iter().any(|c| c == val) {
-                    Ok(())
-                } else {
-                    let members = {
-                        let mut members = members
-                        .iter()
-                        .map(|c| format!("'{c}'"))
-                        .collect::<Vec<_>>();
-                        members.sort_unstable();
-                        members.join(", ")
-                    };
-                    Err(InvalidReferenceError::with_message(format!(
-                        "Expected one of: {members}, while enum value '{val}' was provided"
-                    )))
-                }
->>>>>>> cbfe489a
             }
             // TODO(tailhook) all types
             (_, desc) => Err(ctx.wrong_type(desc, self.kind())),
