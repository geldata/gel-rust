--- conflicted
+++ resolved
@@ -19,13 +19,8 @@
 num-traits = {version="0.2.10", optional=true}
 bigdecimal = {version="0.3.0", optional=true}
 chrono = {version="0.4.23", optional=true, features=["std"], default-features=false}
-<<<<<<< HEAD
-edgedb-errors = {path = "../edgedb-errors", version="0.3.0"}
+edgedb-errors = {path = "../edgedb-errors", version = "0.4.0" }
 bitflags = "2.0.2"
-=======
-edgedb-errors = {path = "../edgedb-errors", version = "0.4.0" }
-bitflags = "1.3.2"
->>>>>>> ee95f776
 
 [features]
 default = []
